from setuptools import find_packages, setup
import os
from glob import glob

package_name = 'agrobot_fsm'

setup(
    name=package_name,
    version='0.0.1',
    packages=find_packages(exclude=['test']),
    data_files=[
        ('share/ament_index/resource_index/packages',
            ['resource/' + package_name]),
        ('share/' + package_name, ['package.xml']),
        (os.path.join('share', package_name, 'launch'), glob('launch/*.launch.py')),
    ],
    install_requires=['setuptools'],
    zip_safe=True,
    maintainer='Nelson Durrant',
    maintainer_email='snelsondurrant@gmail.com',
    description='Task state machines for the BYU Agrobotics Team',
    license='Apache-2.0',
    tests_require=['pytest'],
    entry_points={
        'console_scripts': [
<<<<<<< HEAD
        'servo_controller = agrobot_fsm.Servo_test_script:main'
=======
            'collect_fsm = agrobot_fsm.collect_fsm:main',
            # TODO: Add more FSMs
>>>>>>> aed3b1f1
        ],
    },
)<|MERGE_RESOLUTION|>--- conflicted
+++ resolved
@@ -23,12 +23,8 @@
     tests_require=['pytest'],
     entry_points={
         'console_scripts': [
-<<<<<<< HEAD
-        'servo_controller = agrobot_fsm.Servo_test_script:main'
-=======
             'collect_fsm = agrobot_fsm.collect_fsm:main',
             # TODO: Add more FSMs
->>>>>>> aed3b1f1
         ],
     },
 )