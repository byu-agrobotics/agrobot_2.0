--- conflicted
+++ resolved
@@ -90,25 +90,15 @@
         # publishers
         self.LED_pub = self.create_publisher(Int8, "/LED", 10)
         self.servo_pub = self.create_publisher(ServoCommand, "/servo", 10)
-<<<<<<< HEAD
-        # self.combine_pub = self.create_publisher(Bool, '/combine', 10)
-        self.conveyor_pub = self.create_publisher(Bool, '/conveyor', 10)
-        self.feeder_pub = self.create_publisher(Bool, '/feeder', 10)
-        # self.carriage_pub = self.create_publisher(Bool, '/carriage', 10)
-=======
         self.combine_pub = self.create_publisher(Bool, '/combine', 10)
         self.conveyor_pub = self.create_publisher(Bool, '/conveyor', 10)
         self.feeder_pub = self.create_publisher(Bool, '/feeder', 10)
         self.carriage_pub = self.create_publisher(Bool, '/carriage', 10)
->>>>>>> 34275ec7
         
 
         # subscribers
         self.eggdetect_sub = self.create_subscription(Bool, '/egg_detect', self.eggdetect_callback, 10)
-<<<<<<< HEAD
-=======
         self.carriag_pos_sub = self.create_subscription(Float32, '/stepper_position', self.carriage_pos_callback, 10)
->>>>>>> 34275ec7
         # self.stepper_position
         # self.feeder_position
 
@@ -206,18 +196,6 @@
         self.flip_timer = None
 
 
-<<<<<<< HEAD
-    def turn_off_conveyor(self):
-        count = 0
-        conveyor_msg = Bool()
-
-        while count < 50:
-            conveyor_msg.data = False
-            self.conveyor_pub.publish(conveyor_msg)
-            count += 1
-
-
-=======
     # def turn_off_conveyor(self):
     #     count = 0
     #     conveyor_msg = Bool()
@@ -266,7 +244,6 @@
         self.feeder_pub.publish(feeder_msg)
         rclpy.spin_once(self, timeout_sec=0.01)
 
->>>>>>> 34275ec7
     # def identify_egg(self):
     #     request = IdentifyEgg.Request()
 
@@ -306,13 +283,10 @@
         # self.get_logger().info(f'Eggdetect received message: "{msg.data}"')
 
 
-<<<<<<< HEAD
-=======
     def carriage_pos_callback(self,msg):
         self.carriage_pos = msg.data
 
 
->>>>>>> 34275ec7
     # def send_identifyegg_req(self):
     #     self.get_logger().info("Attempting to call IdentifyEgg service")
 
@@ -385,34 +359,12 @@
         if not self.init_logged:
             self.get_logger().info("Starting conveyor belt and combine")
             self.init_logged = True
-<<<<<<< HEAD
-                
-=======
 
         # start conveyor belt
->>>>>>> 34275ec7
         conveyor_msg = Bool()
         conveyor_msg.data = True
         self.conveyor_pub.publish(conveyor_msg)
 
-<<<<<<< HEAD
-        if self.egg_detected:
-            self.turn_off_conveyor()
-            self.init_logged = False
-            self.state = State.READ_EGG
-
-        
-        # egg_type = self.identify_egg()
-        # if egg_type == 0:
-        #     # this means it is empty, and egg needs to be loaded into the camera area
-        #     # TODO: ned to make it such that if the egg isn't detected properly, but the area is there that it returns
-        #     # something before another egg gets kicked into the box
-        #     pass
-        # else:
-        #     self.state = State.READ_EGG
-
-        # self.state = State.RED_EGG
-=======
         # start combine
         combine_msg = Bool()
         combine_msg.data = True
@@ -427,17 +379,13 @@
             self.feed_egg()
             self.state = State.READ_EGG
 
->>>>>>> 34275ec7
 
     def handle_read_egg(self):
         """
         Function to handle reading the egg using the camera        
         """
-<<<<<<< HEAD
-=======
 
         # send request for camera to identify egg
->>>>>>> 34275ec7
         if not self.init_logged:
             self.get_logger().info("Sending identifyegg request")
             self.init_logged = True
@@ -446,38 +394,17 @@
             future = self.identifyegg.call_async(req)
             future.add_done_callback(self.handle_egg_response)
         
-<<<<<<< HEAD
-        # egg_type = "Large"
-        # egg_type = self.identify_egg()
-        # self.moving_egg = egg_type
-        # self.state = State.MOVE_EGG
-=======
-        
->>>>>>> 34275ec7
+        
 
     def handle_move_egg(self):
         """
         Function to move the egg to the right bin position
         """
-<<<<<<< HEAD
-        # feed the egg into the carriage
-        feeder_msg = Bool()
-        feeder_msg.data = True
-        self.feeder_pub.publish(feeder_msg)
-
-        # TODO: wait either on a timer OR wait on the hall effect sensor
-
-        # # move the carriage
-        # carriage_msg = Bool()
-        # carriage_msg.data = True
-        # self.carriage_pub.publish(carriage_msg)
-=======
 
         # move the carriage
         carriage_msg = Bool()
         carriage_msg.data = True
         self.carriage_pub.publish(carriage_msg)
->>>>>>> 34275ec7
 
         # if self.moving_egg == 1:
         #     # move linear actuator to position 1
