--- conflicted
+++ resolved
@@ -2,10 +2,7 @@
     "names": {
         "rmw_microxrcedds": {
             "cmake-args": [
-<<<<<<< HEAD
-=======
 
->>>>>>> 34275ec7
                 "-DRMW_UXRCE_MAX_NODES=9",
                 "-DRMW_UXRCE_MAX_PUBLISHERS=10",
                 "-DRMW_UXRCE_MAX_SUBSCRIPTIONS=10",
