--- conflicted
+++ resolved
@@ -28,28 +28,18 @@
 #include <Servo.h>
 #include <geometry_msgs/msg/twist.h>
 #include <std_msgs/msg/float32.h>
-<<<<<<< HEAD
 #include <std_msgs/msg/bool.h>
-
-=======
 #include <std_msgs/msg/int8.h>
 #include <FastLED.h>
-#include <Servo.h>
 #include "agrobot_interfaces/msg/servo_command.h"
 #include "std_msgs/msg/bool.h"
 #include <stdbool.h>
->>>>>>> cb9d6bc1
-// #include <frost_interfaces/msg/u_command.h>
+
 
 #define ENABLE_ACTUATORS
 #define ENABLE_TOF_SENSORS
-<<<<<<< HEAD
-#define ENABLE_LEDS
 // #define ENABLE_BATTERY
-#define ENABLE_BT_DEBUG
-=======
 #define ENABLE_LED
-#define ENABLE_BATTERY
 #define ENABLE_BT_DEBUG
 #define ENABLE_STEPPER_1
 #define ENABLE_SERVOS
@@ -57,14 +47,10 @@
 #define ENABLE_FEEDER
 #define ENABLE_EGGDETECT
 #define ENABLE_DCMOTOR
->>>>>>> cb9d6bc1
 
 #define ENABLE_HBRIDGE
 #define ENABLE_IR_SENSOR
-// #define ENABLE_SERVOS
-// #define ENABLE_LED_MATRIX
-
-#define ENABLE_STEPPER_1
+
 #define pinIRd 8 // IR sensor pin
 // TOF enable pins
 #define EN1       2                   // EN pin for left TMF8801
@@ -101,9 +87,7 @@
 #define LED_CS_PIN 28 // Pin for the LED matrix chip select (if used)
 
 
-<<<<<<< HEAD
 // This is the corrected macro. The stray backslash on the empty line was removed.
-=======
 #ifdef ENABLE_SERVOS
   #define SERVO_PIN1 0
   #define SERVO_PIN2 1
@@ -129,9 +113,6 @@
   const int conveyor_speed = 200;
 #endif //ENABLE_CONVEYOR
 
-
-
->>>>>>> cb9d6bc1
 #define EXECUTE_EVERY_N_MS(MS, X)                                             \
   do {                                                                        \
     static volatile int64_t init = -1;                                        \
@@ -146,28 +127,20 @@
 
 // micro-ROS config values
 #define BAUD_RATE 6000000
-<<<<<<< HEAD
-#define CALLBACK_TOTAL 7 // Increased for H-bridge
-#define SYNC_TIMEOUT 1000
-
-
-
-=======
 #define CALLBACK_TOTAL 9
 #define SYNC_TIMEOUT 1000
 
 // hardware pin values
 #define BT_MC_RX 34
 #define BT_MC_TX 35
-#define VOLT_PIN 18
-#define CURRENT_PIN 17
+// #define VOLT_PIN 18
+// #define CURRENT_PIN 17
 #define LED_PIN 13 // Built-in Teensy LED
 #define RGB_PIN 22
 #define NUM_LEDS 64
 #define BRIGHTNESS  32
 #define LED_TYPE    WS2812B
 #define COLOR_ORDER GRB
->>>>>>> cb9d6bc1
 
 // sensor baud rates
 #define BT_DEBUG_RATE 9600
@@ -189,15 +162,12 @@
 rcl_node_t node;
 rclc_executor_t executor; // Added executor declaration
 
-<<<<<<< HEAD
+
+// Subscriber and publisher set up 
+
 // Egg detection publisher
 rcl_publisher_t egg_publisher;
 std_msgs__msg__Bool egg_msg;
-=======
-
-// Subscriber and publisher set up 
-
->>>>>>> cb9d6bc1
 
 // Stepper motor ROS objects
 #ifdef ENABLE_STEPPER_1
@@ -209,12 +179,10 @@
   volatile float motor_position = 0.0; // In revolutions
 #endif
 
-<<<<<<< HEAD
 #ifdef ENABLE_HBRIDGE
   rcl_subscription_t hbridge_subscriber;
   std_msgs__msg__Bool hbridge_msg;
 #endif
-=======
 // LED subscriber
 #ifdef ENABLE_LED
   rcl_subscription_t LED_sub;
@@ -256,7 +224,6 @@
   std_msgs__msg__Bool egg_msg;
 #endif // ENABLE_EGGDETECT
 
->>>>>>> cb9d6bc1
 
 // publisher objects
 // BatteryPub battery_pub;
@@ -293,12 +260,9 @@
   void stepper_callback(const void *msgin);
 #endif
 
-<<<<<<< HEAD
 #ifdef ENABLE_HBRIDGE
   void hbridge_callback(const void *msgin);
 #endif
-=======
->>>>>>> cb9d6bc1
 
 // Helper function to blink the LED a specific number of times
 void blink_led(int count, int duration_ms) {
@@ -523,7 +487,6 @@
   RCCHECK(rclc_executor_add_subscription(&executor, &stepper_subscriber, &twist_msg, &stepper_callback, ON_NEW_DATA));
 #endif
 
-<<<<<<< HEAD
 #ifdef ENABLE_HBRIDGE
   // Initialize H-bridge subscriber
   RCCHECK(rclc_subscription_init_default(
@@ -535,7 +498,6 @@
   // Add subscriber to the executor
   RCCHECK(rclc_executor_add_subscription(&executor, &hbridge_subscriber, &hbridge_msg, &hbridge_callback, ON_NEW_DATA));
 #endif
-=======
 #ifdef ENABLE_LED
   RCCHECK(rclc_subscription_init_default(
     &LED_sub,
@@ -586,7 +548,6 @@
     "/egg_detect"));
 
 #endif //ENABLE_EGGDETECT
->>>>>>> cb9d6bc1
 
 #ifdef ENABLE_BT_DEBUG
   BTSerial.println("[INFO] Micro-ROS entities created successfully");
@@ -661,7 +622,6 @@
   #endif
 #endif
 
-<<<<<<< HEAD
 #ifdef ENABLE_HBRIDGE
   pinMode(HBRIDGE_IN1, OUTPUT);
   pinMode(HBRIDGE_IN2, OUTPUT);
@@ -676,12 +636,10 @@
   BTSerial.println("[INFO] H-Bridge enabled");
 #endif // ENABLE_BT_DEBUG
 #endif // ENABLE_HBRIDGE
-=======
 #ifdef ENABLE_DCMOTOR
   // pinMode(DC_IN1, OUTPUT);
   pinMode(DC_IN3, OUTPUT);
 #endif // ENABLE_DCMOTOR
->>>>>>> cb9d6bc1
 
 #ifdef ENABLE_TOF_SENSORS // TODO: Add ifdefs for BTSerial below
   
@@ -1015,20 +973,17 @@
     });
 #endif
 
-<<<<<<< HEAD
 #ifdef ENABLE_HBRIDGE
       // Continuously spin the second H-bridge motor slowly
       digitalWrite(HBRIDGE_IN3, HIGH);
       digitalWrite(HBRIDGE_IN4, LOW);
 #endif // ENABLE_HBRIDGE
-=======
 // #ifdef ENABLE_EGGDETECT
 //     EXECUTE_EVERY_N_MS(100, {
 //           egg_msg.data = true;
 //           RCSOFTCHECK(rcl_publish(&eggdetect_pub, &egg_msg, NULL));
 //       });
 // #endif //ENABLE_EGGDETECT
->>>>>>> cb9d6bc1
 
 #ifdef ENABLE_TOF_SENSORS
       EXECUTE_EVERY_N_MS(TOF_MS, read_tof_sensor());
