--- conflicted
+++ resolved
@@ -61,13 +61,8 @@
 #include "tof_pub.h"
 #include "DFRobot_TMF8x01.h"
 #include <SoftwareSerial.h>
-<<<<<<< HEAD
-#include <Arduino.h>
 #include <Servo.h>
-=======
-#include <Servo.h>
-
->>>>>>> aed3b1f1
+
 // #include <frost_interfaces/msg/u_command.h>
 
 // #define ENABLE_ACTUATORS
@@ -75,15 +70,7 @@
 #define ENABLE_LEDS
 // #define ENABLE_BATTERY
 #define ENABLE_BT_DEBUG
-<<<<<<< HEAD
 #define ENABLE_SERVOS
-=======
-// #define ENABLE_BIG_HBRIDGE
-// #define ENABLE_SMALL_HBRIDGE
-// #define ENABLE_IR_SENSOR
-// #define ENABLE_SERVOS
-// #define ENABLE_LED_MATRIX
->>>>>>> aed3b1f1
 
 #define EN1       2                      // EN pin for left TMF8801
 #define EN2       3                      // EN pin for right TMF8801
