/**
 * @file main.cpp
 * @author Nelson Durrant, Brighton Anderson
 * @date September 2024
 *
 * This node is the micro-ROS node for the agrobot. It controls the actuators
 * and LEDs and reads the sensor data (TOF sensors, etc). The node communicates
 * with the Raspberry Pi over micro-ROS.
 *
 * Subscribes:
 * - /stepper_cmd_vel (geometry_msgs/msg/Twist)
 * - /hbridge_motor_one_command (std_msgs/msg/Bool)
 *
 * Publishes:
 * - /tof/data (frost_interfaces/msg/TofData)
 * - /stepper_position (std_msgs/msg/Float32)
 *
 *
 * IMPORTANT! For an example of a larger micro-ROS project that follows this
 * approach, see: https://github.com/BYU-FRoSt-Lab/cougars-teensy.git
 */

// #include "battery_pub.h"
#include "tof_pub.h"
#include "DFRobot_TMF8x01.h"
#include <SoftwareSerial.h>

#include <Servo.h>
#include <geometry_msgs/msg/twist.h>
#include <std_msgs/msg/float32.h>
<<<<<<< HEAD
#include <std_msgs/msg/int8.h>
#include <FastLED.h>
#include <Servo.h>
#include "agrobot_interfaces/msg/servo_command.h"
#include "std_msgs/msg/bool.h"
#include <stdbool.h>
// #include <frost_interfaces/msg/u_command.h>

#define ENABLE_ACTUATORS
#define ENABLE_TOF_SENSORS
#define ENABLE_LED
#define ENABLE_BATTERY
=======
#include <std_msgs/msg/bool.h>
#include <std_msgs/msg/int8.h>
#include <FastLED.h>
#include "agrobot_interfaces/msg/servo_command.h"
#include "std_msgs/msg/bool.h"
#include <stdbool.h>

// enable definitions
#define ENABLE_ACTUATORS
#define ENABLE_TOF_SENSORS
// #define ENABLE_BATTERY
#define ENABLE_LED
>>>>>>> 34275ec7
#define ENABLE_BT_DEBUG
#define ENABLE_STEPPER_1
#define ENABLE_STEPPER_2
#define ENABLE_SERVOS
#define ENABLE_CONVEYOR
#define ENABLE_FEEDER
#define ENABLE_FEEDER_POS
// #define ENABLE_HBRIDGE
#define ENABLE_IR_SENSOR
// #define ENABLE_DCMOTOR

<<<<<<< HEAD
#define ENABLE_HBRIDGE
#define ENABLE_IR_SENSOR
// #define ENABLE_SERVOS
// #define ENABLE_LED_MATRIX

#define ENABLE_STEPPER_1
#define ENABLE_SERVOS
#define ENABLE_CONVEYOR
#define ENABLE_FEEDER
#define ENABLE_EGGDETECT
#define ENABLE_DCMOTOR
=======

// function set up, pins, and variables

#define LED_PIN 13 // Built-in Teensy LED
>>>>>>> 34275ec7

#ifdef ENABLE_FEEDER_POS
  #define pinFeederIR 7 // IR sensor pin
  #define IR_MS 500    // Read the IR sensor every 500ms

#endif //ENABLE_FEEDER_POS

#ifdef ENABLE_IR_SENSOR
  #define pinIRd 6 // IR sensor pin
  #define IR_MS 500    // Read the IR sensor every 500ms
#endif // ENABLE_IR_SENSOR

#ifdef ENABLE_TOF_SENSORS
  // TOF enable pins
  #define EN1       2                   // LEFT
  #define EN2       3                   // RIGHT
  #define EN3       4                   // FRONT
  #define EN4       5                   // BACK
  #define INT       -1                  // INT pin is floating, not used in this demo
#endif // ENABLE_TOF_SENSORS

#ifdef ENABLE_STEPPER_1
  // Stepper motors
  #define STEPPER1_STEP_PIN 26
  #define STEPPER1_DIR_PIN 27
  #define STEPS_PER_REV 200
  #define STEPPER2_STEP_PIN 28
  #define STEPPER2_DIR_PIN 29
#endif // ENABLE_STEPPER_1

// L298N1 H-Bridge pins
// #define HBRIDGE_IN1 22
// #define HBRIDGE_IN2 23
// #define HBRIDGE_IN3 24
// #define HBRIDGE_IN4 25
// #define HBRIDGE_ENA 16
// #define HBRIDGE_ENB 17
// Servo pins
// #define SERVO_1_PIN 11 // Pin for servo 1
// #define SERVO_2_PIN 12 // Pin for servo 2
// #define SERVO_3_PIN 14 // Pin for servo 3
// // Big Servo
// #define BIG_SERVO_PIN 29 // Pin for the big servo
// hardware pin values
// #define VOLT_PIN 18
// #define CURRENT_PIN 17
//LED matrix
// #define LED_MOSI_PIN 13 // Pin for the LED matrix (if used)
// #define LED_CLOCK_PIN 38 // Pin for the LED matrix clock (if used)
// #define LED_CS_PIN 28 // Pin for the LED matrix chip select (if used)


#ifdef ENABLE_SERVOS
  #define SERVO_PIN1 9
  #define SERVO_PIN2 10
  #define SERVO_PIN3 12
  #define SERVO_PIN4 23
  // default servo positions
  #define DEFAULT_SERVO 90
  // servo conversion values
  #define SERVO_OUT_HIGH 2500
  #define SERVO_OUT_LOW 500
#endif // ENABLE_SERVOS


#ifdef ENABLE_FEEDER
  bool motor_is_on = false;
  #define DC_IN1 30
#endif // ENABLE_FEEDER


#ifdef ENABLE_CONVEYOR
  // TODO: Add motor driver capabilites here
  const int conveyor_speed = 200;
  #define DC_IN3 31
#endif //ENABLE_CONVEYOR

#ifdef ENABLE_LED
  #define RGB_PIN 11
  #define NUM_LEDS 64
  #define BRIGHTNESS  32
  #define LED_TYPE    WS2812B
  #define COLOR_ORDER GRB
#endif //ENABLE_LED

#ifdef ENABLE_BT_DEBUG
  #define BT_DEBUG_RATE 9600
  #define BT_MC_RX 34
  #define BT_MC_TX 35
#endif // ENABLE_BT_DEBUG



#ifdef ENABLE_SERVOS
  #define SERVO_PIN1 0
  #define SERVO_PIN2 1
  #define SERVO_PIN3 2
  #define SERVO_PIN4 23
  // default servo positions
  #define DEFAULT_SERVO 90
  // servo conversion values
  #define SERVO_OUT_HIGH 2500
  #define SERVO_OUT_LOW 500
#endif // ENABLE_SERVOS


#ifdef ENABLE_DCMOTOR
  // #define DC_IN1 20
  bool motor_is_on = false;
  #define DC_IN3 33
#endif // ENABLE_DCMOTOR


#ifdef ENABLE_CONVEYOR
  // TODO: Add motor driver capabilites here
  const int conveyor_speed = 200;
#endif //ENABLE_CONVEYOR



#define EXECUTE_EVERY_N_MS(MS, X)                                             \
  do {                                                                        \
    static volatile int64_t init = -1;                                        \
    if (init == -1) {                                                         \
      init = uxr_millis();                                                    \
    }                                                                         \
    if (uxr_millis() - init > MS) {                                           \
      X;                                                                      \
      init = uxr_millis();                                                    \
    }                                                                         \
  } while (0)

// micro-ROS config values
#define BAUD_RATE 6000000
#define CALLBACK_TOTAL 9
#define SYNC_TIMEOUT 1000

// #define VOLT_PIN 18
// #define CURRENT_PIN 17
#define LED_PIN 13 // Built-in Teensy LED
#define RGB_PIN 22
#define NUM_LEDS 64
#define BRIGHTNESS  32
#define LED_TYPE    WS2812B
#define COLOR_ORDER GRB

// sensor update rates
#define BATTERY_MS 1000 // arbitrary
#define TOF_MS 5     // arbitrary
#define IR_MS 500    // Read the IR sensor every 500ms


// time of last received command (used as a fail safe)
unsigned long last_received = 0;

// TOF Calibration data
uint8_t caliDataBuf[14] = {0x41,0x57,0x01,0xFD,0x04,0x00,0x00,0x00,0x00,0x00,0x00,0x00,0x00,0x04};

// micro-ROS objects
rclc_support_t support;
rcl_allocator_t allocator;
rcl_node_t node;
rclc_executor_t executor; // Added executor declaration


// Subscriber and publisher set up 

<<<<<<< HEAD
=======
// Egg detection publisher
rcl_publisher_t egg_publisher;
std_msgs__msg__Bool egg_msg;
>>>>>>> 34275ec7

// Stepper motor ROS objects
#ifdef ENABLE_STEPPER_1
  rcl_subscription_t stepper_subscriber;
  rcl_publisher_t stepper_publisher;
  geometry_msgs__msg__Twist twist_msg;
  std_msgs__msg__Float32 position_msg;

  volatile float motor_position = 0.0; // In revolutions
#endif

<<<<<<< HEAD
=======
// #ifdef ENABLE_STEPPER_2
//   rcl_subscription_t stepper_subscriber;
//   rcl_publisher_t stepper_publisher;
//   geometry_msgs__msg__Twist twist_msg;
//   std_msgs__msg__Float32 position_msg;

//   volatile float motor_position = 0.0; // In revolutions
// #endif

#ifdef ENABLE_HBRIDGE
  rcl_subscription_t hbridge_subscriber;
  std_msgs__msg__Bool hbridge_msg;
#endif

>>>>>>> 34275ec7
// LED subscriber
#ifdef ENABLE_LED
  rcl_subscription_t LED_sub;
  std_msgs__msg__Int8 LED_msg;
  // initialize LEDs
  CRGB leds[NUM_LEDS];
#endif  // ENABLE_LED


// Servo subscriber
#ifdef ENABLE_SERVOS
  agrobot_interfaces__msg__ServoCommand servo_msg;
  rcl_subscription_t servo_sub;

  // servo objects
  Servo myServo1; // Large egg
  Servo myServo2; // Small egg
  Servo myServo3; // Bad egg
  Servo myServo4; // sorting servo

#endif // ENABLE_SERVOS

// Conveyor subscriber
#ifdef ENABLE_CONVEYOR
  std_msgs__msg__Bool conveyor_msg;
  rcl_subscription_t conveyor_sub;

#endif // ENABLE_CONVEYOR

// Feeder subscriber
#ifdef ENABLE_FEEDER
  std_msgs__msg__Bool feeder_msg;
  rcl_subscription_t feeder_sub;
#endif // ENABLE_FEEDER

<<<<<<< HEAD
// Egg_detect publisher
#ifdef ENABLE_EGGDETECT
  rcl_publisher_t eggdetect_pub;
  std_msgs__msg__Bool egg_msg;
#endif // ENABLE_EGGDETECT
=======
// // Egg_detect publisher
// #ifdef ENABLE_FEEDER_POS
//   // rcl_publisher_t eggdetect_pub;
//   // std_msgs__msg__Bool egg_msg;
// #endif // ENABLE_FEEDER_POS
>>>>>>> 34275ec7


// publisher objects
// BatteryPub battery_pub;

// TOF publisher object
TofPub tof_pub;

// IR sensor value
volatile int IRvalueD = 0;

// sensor objects
SoftwareSerial BTSerial(BT_MC_RX, BT_MC_TX);
DFRobot_TMF8801 tofLeft(/*enPin =*/EN1, /*intPin=*/INT);
DFRobot_TMF8801 tofRight(/*enPin =*/EN2, /*intPin=*/INT);
DFRobot_TMF8801 tofFront(/*enPin =*/EN3, /*intPin=*/INT);
DFRobot_TMF8801 tofBack(/*enPin =*/EN4, /*intPin=*/INT);

// global values for ToF sensor
float left_distance = -1;
float right_distance = -1;
float front_distance = -1;
float back_distance = -1;

// states for state machine in loop function
enum states {
  WAITING_AGENT,
  AGENT_AVAILABLE,
  AGENT_CONNECTED,
  AGENT_DISCONNECTED
} static state;

// Added forward declaration for the callback function
#ifdef ENABLE_STEPPER_1
  void stepper_callback(const void *msgin);
#endif

<<<<<<< HEAD
=======
#ifdef ENABLE_STEPPER_2
  void stepper2_callback(const void *msgin);
#endif

#ifdef ENABLE_HBRIDGE
  void hbridge_callback(const void *msgin);
#endif
>>>>>>> 34275ec7

// Helper function to blink the LED a specific number of times
void blink_led(int count, int duration_ms) {
  for (int i = 0; i < count; i++) {
    digitalWrite(LED_PIN, HIGH);
    delay(duration_ms);
    digitalWrite(LED_PIN, LOW);
    delay(duration_ms);
  }
}

#ifdef ENABLE_SERVOS
void servo_sub_callback(const void *servo_msgin) {
  CRGB color;
  last_received = millis();

  const agrobot_interfaces__msg__ServoCommand *servo_msg =
      (const agrobot_interfaces__msg__ServoCommand *)servo_msgin;

  myServo1.write(servo_msg->servo1);
  myServo2.write(servo_msg->servo2);
  myServo3.write(servo_msg->servo3);
  myServo4.write(servo_msg->servo4);

  if (servo_msg->servo4 == 90){
    color = CRGB::Green;
  }
  if (servo_msg->servo4 == 180){
    color = CRGB::Blue;
  }
  if (servo_msg->servo4 == 0){
    color = CRGB::Black;
  }

  fill_solid(leds, NUM_LEDS, color);
    FastLED.show();
    delay(100);  // update rate
}
#endif //ENABLES_SERVOS



#ifdef ENABLE_LED
void LED_sub_callback(const void *LED_msgin) {
  static int current_mode = -1;
  static bool led_on = false;
  static unsigned long last_toggle_time = 0;

  const std_msgs__msg__Int8 *LED_msg =
      (const std_msgs__msg__Int8*)LED_msgin;
  int new_mode = LED_msg->data;
  unsigned long now = millis();

  // Only update mode if it changed
  if (new_mode != current_mode) {
    current_mode = new_mode;
    last_toggle_time = now;
    led_on = false;  // Reset blink state
  }

  CRGB color = CRGB::Black;

  if (current_mode == 1) {
    color = CRGB::Green;
  } else if (current_mode == 2) {
    color = CRGB::Blue;
  } else if (current_mode == 3) {
    color = CRGB::Red;
  } else if (current_mode == 4) {
    // Blink green every 500ms
    if (now - last_toggle_time >= 500) {
      last_toggle_time = now;
      led_on = !led_on;
    }
    color = led_on ? CRGB::Green : CRGB::Black;
  } else {
    color = CRGB::Black;
  }

  fill_solid(leds, NUM_LEDS, color);
  FastLED.show();
}
#endif  // ENABLE_LED



#ifdef ENABLE_CONVEYOR
void conveyor_sub_callback(const void *conveyor_msgin) {
  CRGB color;
  last_received = millis();

  const std_msgs__msg__Bool *conveyor_msg =
      (const std_msgs__msg__Bool*)conveyor_msgin;

  if (conveyor_msg->data && !motor_is_on) {
    analogWrite(DC_IN3, conveyor_speed);  // Full speed forward
    motor_is_on = true;
    color = CRGB::Green;
  }

  if (!conveyor_msg->data && motor_is_on) {
    analogWrite(DC_IN3, 0);  // Stop motor
    motor_is_on = false;
    color = CRGB::Black;
  }


  // if (conveyor_msg->data == true) {
  //   color = CRGB::Green;
  //   // analogWrite(DC_IN1, 200);  // Speed for motor A (0–255)
  //   // analogWrite(DC_IN3, 200);  // Speed for motor B
  //   digitalWrite(DC_IN3, HIGH);
  // } 
  // else{
  //   color = CRGB::Black;
  //   // analogWrite(DC_IN1, 0);  // turn off motor
  //   // analogWrite(DC_IN3, 0);  // turn off motor
  //   digitalWrite(DC_IN3, LOW);
  // }
  fill_solid(leds, NUM_LEDS, color);
  FastLED.show();
  delay(100);  // update rate
}
#endif // ENBLE_CONVEYOR

#ifdef ENABLE_FEEDER
<<<<<<< HEAD
void feeder_sub_callback(const void *feeder_msgin) {
  CRGB color;
  last_received = millis();

  const std_msgs__msg__Bool *feeder_msg =
      (const std_msgs__msg__Bool*)feeder_msgin;
  if (feeder_msg->data == true) {
    color = CRGB::Green;
  } 
  else{
    color = CRGB::Black;
  }
  fill_solid(leds, NUM_LEDS, color);
  FastLED.show();
  delay(100);  // update rate
}
#endif // ENBLE_CONVEYOR


=======
bool last_feeder_state = false;  // tracks previous state

void move_30_degrees() {
  int feeder_ir = digitalRead(pinFeederIR);
  while (feeder_ir == LOW) {
    analogWrite(DC_IN1, conveyor_speed);  // Full speed forward
    feeder_ir = digitalRead(pinFeederIR); // re-check sensor
  }
  analogWrite(DC_IN1, 0);  // stop motor
}

void feeder_sub_callback(const void *feeder_msgin) {
  static bool last_state = false;  // stores last received state
  last_received = millis();

  const std_msgs__msg__Bool *feeder_msg = (const std_msgs__msg__Bool*)feeder_msgin;
  bool current_state = feeder_msg->data;

  if (current_state != last_state) {
    // only trigger action if state changed
    CRGB color = current_state ? CRGB::Green : CRGB::Black;

    if (current_state) {
      move_30_degrees();
    }

    fill_solid(leds, NUM_LEDS, color);
    FastLED.show();
  }

  last_state = current_state;  // update state
}

#endif  // ENABLE_FEEDER
>>>>>>> 34275ec7

void error_loop() {
  while (1) {
    delay(100);

#ifdef ENABLE_BT_DEBUG
    BTSerial.println("[ERROR] In error loop");
#endif // ENABLE_BT_DEBUG
  }
}

/**
 * Creates micro-ROS entities. This function initializes the micro-ROS
 * entities (node, publishers, subscribers, and executor) and synchronizes the
 * timestamps with the Raspberry Pi.
 *
 * @return true if the entities were created successfully, false otherwise
 */
bool create_entities() {

  // the allocator object wraps the dynamic memory allocation and deallocation
  // methods used in micro-ROS
  allocator = rcl_get_default_allocator();
  RCCHECK(rclc_support_init(&support, 0, NULL, &allocator));

  RCCHECK(rclc_node_init_default(&node, "micro_ros_platformio_node", "", &support));

  // synchronize timestamps with the Raspberry Pi
  // after sync, timing should be able to be accessed with "rmw_uros_epoch"
  // functions
  RCCHECK(rmw_uros_sync_session(SYNC_TIMEOUT));

#ifdef ENABLE_BT_DEBUG
  if (!rmw_uros_epoch_synchronized()) {
    BTSerial.println("[ERROR] Could not synchronize timestamps with agent");
  } else {
    BTSerial.println("[INFO] Timestamps synchronized with agent");
  }
#endif // ENABLE_BT_DEBUG



  // Initialize the executor
  RCCHECK(rclc_executor_init(&executor, &support.context, CALLBACK_TOTAL, &allocator));

  // create publishers
  // battery_pub.setup(node);
  //  blink_led(2, 250);

  tof_pub.setup(node);
  // blink_led(3, 250);

#ifdef ENABLE_IR_SENSOR
  RCCHECK(rclc_publisher_init_default(
      &egg_publisher,
      &node,
      ROSIDL_GET_MSG_TYPE_SUPPORT(std_msgs, msg, Bool),
<<<<<<< HEAD
      "egg_detected")); // This is the topic name
=======
      "egg_detect")); // This is the topic name
>>>>>>> 34275ec7
#endif // ENABLE_IR_SENSOR

#ifdef ENABLE_STEPPER_1
  // Initialize stepper publisher
  RCCHECK(rclc_publisher_init_default(
    &stepper_publisher,
    &node,
    ROSIDL_GET_MSG_TYPE_SUPPORT(std_msgs, msg, Float32),
    "/stepper_position"));

  // Initialize stepper subscriber
  RCCHECK(rclc_subscription_init_default(
    &stepper_subscriber,
    &node,
    ROSIDL_GET_MSG_TYPE_SUPPORT(geometry_msgs, msg, Twist),
    "/stepper_cmd_vel"));

  // Add subscriber to the executor
  RCCHECK(rclc_executor_add_subscription(&executor, &stepper_subscriber, &twist_msg, &stepper_callback, ON_NEW_DATA));
#endif

<<<<<<< HEAD
=======
#ifdef ENABLE_STEPPER_2
  // Initialize stepper publisher
  RCCHECK(rclc_publisher_init_default(
    &stepper_publisher,
    &node,
    ROSIDL_GET_MSG_TYPE_SUPPORT(std_msgs, msg, Float32),
    "/stepper_position"));

  // Initialize stepper subscriber
  RCCHECK(rclc_subscription_init_default(
    &stepper_subscriber,
    &node,
    ROSIDL_GET_MSG_TYPE_SUPPORT(geometry_msgs, msg, Twist),
    "/stepper_cmd_vel"));

  // Add subscriber to the executor
  RCCHECK(rclc_executor_add_subscription(&executor, &stepper_subscriber, &twist_msg, &stepper2_callback, ON_NEW_DATA));
#endif

#ifdef ENABLE_HBRIDGE
  // Initialize H-bridge subscriber
  RCCHECK(rclc_subscription_init_default(
    &hbridge_subscriber,
    &node,
    ROSIDL_GET_MSG_TYPE_SUPPORT(std_msgs, msg, Bool),
    "/hbridge_motor_one_command"));

  // Add subscriber to the executor
  RCCHECK(rclc_executor_add_subscription(&executor, &hbridge_subscriber, &hbridge_msg, &hbridge_callback, ON_NEW_DATA));
#endif
>>>>>>> 34275ec7
#ifdef ENABLE_LED
  RCCHECK(rclc_subscription_init_default(
    &LED_sub,
    &node,
    ROSIDL_GET_MSG_TYPE_SUPPORT(std_msgs, msg, Int8),
    "/LED"));

  // Add subscriber to the executor
  RCCHECK(rclc_executor_add_subscription(&executor, &LED_sub, &LED_msg, &LED_sub_callback, ON_NEW_DATA));
#endif // ENABLE_LED

#ifdef ENABLE_SERVOS
  RCCHECK(rclc_subscription_init_default(
      &servo_sub,
      &node,
      ROSIDL_GET_MSG_TYPE_SUPPORT(agrobot_interfaces, msg, ServoCommand),
      "/servo"));

  RCCHECK(rclc_executor_add_subscription(&executor, &servo_sub, &servo_msg, &servo_sub_callback, ON_NEW_DATA));

#endif // ENABLE_SERVOS

#ifdef ENABLE_CONVEYOR
  RCCHECK(rclc_subscription_init_default(
      &conveyor_sub,
      &node,
      ROSIDL_GET_MSG_TYPE_SUPPORT(std_msgs, msg, Bool),
      "/conveyor"));

  RCCHECK(rclc_executor_add_subscription(&executor, &conveyor_sub, &conveyor_msg, &conveyor_sub_callback, ON_NEW_DATA));
#endif //ENBLE_CONVEYOR

#ifdef ENABLE_FEEDER
  RCCHECK(rclc_subscription_init_default(
      &feeder_sub,
      &node,
      ROSIDL_GET_MSG_TYPE_SUPPORT(std_msgs, msg, Bool),
      "/feeder"));

  RCCHECK(rclc_executor_add_subscription(&executor, &feeder_sub, &feeder_msg, &feeder_sub_callback, ON_NEW_DATA));
#endif //ENBLE_CONVEYOR

<<<<<<< HEAD
#ifdef ENABLE_EGGDETECT
  RCCHECK(rclc_publisher_init_default(
    &eggdetect_pub,
    &node,
    ROSIDL_GET_MSG_TYPE_SUPPORT(std_msgs, msg, Bool),
    "/egg_detect"));

#endif //ENABLE_EGGDETECT
=======
// #ifdef ENABLE_EGGDETECT
//   RCCHECK(rclc_publisher_init_default(
//     &eggdetect_pub,
//     &node,
//     ROSIDL_GET_MSG_TYPE_SUPPORT(std_msgs, msg, Bool),
//     "/egg_detect"));

// #endif //ENABLE_EGGDETECT
>>>>>>> 34275ec7

#ifdef ENABLE_BT_DEBUG
  BTSerial.println("[INFO] Micro-ROS entities created successfully");
#endif // ENABLE_BT_DEBUG

  return true;
}

/**
 * Destroys micro-ROS entities. This function destroys the micro-ROS
 * entities (node, publishers, subscribers, and executor).
 */
void destroy_entities() {
  rmw_context_t *rmw_context = rcl_context_get_rmw_context(&support.context);
  (void)rmw_uros_set_context_entity_destroy_session_timeout(rmw_context, 0);

  // destroy publishers
  // battery_pub.destroy(node);
  tof_pub.destroy(node);

#ifdef ENABLE_HBRIDGE
  rcl_subscription_fini(&hbridge_subscriber, &node);
#endif

  // <<< FIXED: Clean up the executor
  rclc_executor_fini(&executor);

  if (rcl_node_fini(&node) != RCL_RET_OK) {
#ifdef ENABLE_BT_DEBUG
    BTSerial.println("[WARN] Failed to destroy node");
#endif // ENABLE_BT_DEBUG
  }
  rclc_support_fini(&support);

#ifdef ENABLE_BT_DEBUG
  BTSerial.println("[INFO] Micro-ROS entities destroyed successfully");
#endif // ENABLE_BT_DEBUG
}

/**
 * Sets up the micro-ROS serial transports. This function sets up the
 * micro-ROS serial transports for communication with the Raspberry Pi.
 */
void setup() {

  Serial.begin(BAUD_RATE);
  set_microros_serial_transports(Serial);

  // set up the indicator light
  pinMode(LED_PIN, OUTPUT);
  pinMode(pinIRd, INPUT); // Set the IR sensor pin as an input

#ifdef ENABLE_IR_SENSOR
  pinMode(pinIRd, INPUT); // Set the IR sensor pin as an input
  pinMode(pinFeederIR, INPUT);
#endif //ENABLE_IR_SENSOR

#ifdef ENABLE_BT_DEBUG
  BTSerial.begin(BT_DEBUG_RATE);
#endif // ENABLE_BT_DEBUG

// #ifdef ENABLE_BATTERY
//   pinMode(CURRENT_PIN, INPUT);
//   pinMode(VOLT_PIN, INPUT);

// #ifdef ENABLE_BT_DEBUG
//   BTSerial.println("[INFO] Battery Sensor enabled");
// #endif // ENABLE_BT_DEBUG
// #endif // ENABLE_BATTERY

#ifdef ENABLE_STEPPER_1
  // Configure stepper pins as outputs
  pinMode(STEPPER1_STEP_PIN, OUTPUT);
  pinMode(STEPPER1_DIR_PIN, OUTPUT);
  #ifdef ENABLE_BT_DEBUG
    BTSerial.println("[INFO] Stepper 1 enabled");
  #endif
#endif

<<<<<<< HEAD
#ifdef ENABLE_DCMOTOR
  // pinMode(DC_IN1, OUTPUT);
  pinMode(DC_IN3, OUTPUT);
#endif // ENABLE_DCMOTOR
=======
#ifdef ENABLE_STEPPER_2
  // Configure stepper pins as outputs
  pinMode(STEPPER2_STEP_PIN, OUTPUT);
  pinMode(STEPPER2_DIR_PIN, OUTPUT);
  #ifdef ENABLE_BT_DEBUG
    BTSerial.println("[INFO] Stepper 2 enabled");
  #endif
#endif

#ifdef ENABLE_CONVEYOR
  pinMode(DC_IN3, OUTPUT);
#endif // ENABLE_CONVEYOR

#ifdef ENABLE_FEEDER
  pinMode(DC_IN1, OUTPUT);
#endif // ENABLE_FEEDER


#ifdef ENABLE_LED
  FastLED.addLeds<LED_TYPE, RGB_PIN, COLOR_ORDER>(leds, NUM_LEDS);
  FastLED.setBrightness(BRIGHTNESS);  
#endif //ENABLE_LED


#ifdef ENABLE_SERVOS
  pinMode(SERVO_PIN1, OUTPUT);
  pinMode(SERVO_PIN2, OUTPUT);
  pinMode(SERVO_PIN3, OUTPUT);

  myServo1.attach(SERVO_PIN1, SERVO_OUT_LOW, SERVO_OUT_HIGH);
  myServo2.attach(SERVO_PIN2, SERVO_OUT_LOW, SERVO_OUT_HIGH);
  myServo3.attach(SERVO_PIN3, SERVO_OUT_LOW, SERVO_OUT_HIGH);
  myServo4.attach(SERVO_PIN4, SERVO_OUT_LOW, SERVO_OUT_HIGH);

  myServo1.write(DEFAULT_SERVO);
  myServo2.write(DEFAULT_SERVO);
  myServo3.write(DEFAULT_SERVO);
  myServo4.write(DEFAULT_SERVO);

#endif // ENABLE_SERVOS
>>>>>>> 34275ec7

#ifdef ENABLE_TOF_SENSORS // TODO: Add ifdefs for BTSerial below
  
  pinMode(EN1, OUTPUT);
  pinMode(EN2, OUTPUT);
  pinMode(EN3, OUTPUT);
  pinMode(EN4, OUTPUT);

  // Initially set all EN pins LOW
  digitalWrite(EN1, LOW);
  digitalWrite(EN2, LOW);
  digitalWrite(EN3, LOW);
  digitalWrite(EN4, LOW);
  delay(50); // Give some time for sensors to reset

  // Initialize first sensor (left)
  digitalWrite(EN1, HIGH);  // Enable left sensor
  delay(50);                // Wait for the sensor to power up

  BTSerial.print("Initializing left TMF8801 sensor...");
  while(tofLeft.begin() != 0) {
    BTSerial.println("failed.");
    delay(1000);
  }
  BTSerial.println("done.");

  BTSerial.println(tofLeft.getUniqueID(), HEX); // check unique id before resetting address

  // Set I2C address for first sensor
  bool addr1 = tofLeft.setI2CAddress(1);  // Set to address 1
  if (addr1){
    BTSerial.println("failed to set address 1");
    delay(10);
  }
  else{BTSerial.println("successfully set address 1!");}

  // Print first sensor info
  BTSerial.println("Left Sensor:");
  BTSerial.print("Software Version: ");
  BTSerial.println(tofLeft.getSoftwareVersion());
  BTSerial.print("Unique ID: ");
  BTSerial.println(tofLeft.getUniqueID(), HEX);
  BTSerial.print("Model: ");
  BTSerial.println(tofLeft.getSensorModel());

  // Initialize second sensor (right)
  digitalWrite(EN2, HIGH);  // Enable right sensor
  delay(50);                // Wait for the sensor to power up

  BTSerial.print("Initializing right TMF8801 sensor...");
  while(tofRight.begin() != 0) {
    BTSerial.println("failed.");
    delay(1000);
  }
  BTSerial.println("done.");

  // Set I2C address for second sensor
  tofRight.setI2CAddress(2);  // Set to address 2

  // Print second sensor info
  BTSerial.println("Right Sensor:");
  BTSerial.print("Software Version: ");
  BTSerial.println(tofRight.getSoftwareVersion());
  BTSerial.print("Unique ID: ");
  BTSerial.println(tofRight.getUniqueID(), HEX);
  BTSerial.print("Model: ");
  BTSerial.println(tofRight.getSensorModel());

  // Initialize third sensor (front)
  digitalWrite(EN3, HIGH);  // Enable front sensor
  delay(50);                // Wait for the sensor to power up

  BTSerial.print("Initializing front TMF8801 sensor...");
  while(tofFront.begin() != 0) {
    BTSerial.println("failed.");
    delay(1000);
  }
  BTSerial.println("done.");

  // Set I2C address for third sensor
  tofFront.setI2CAddress(3);  // Set to address 3

  // Print second sensor info
  BTSerial.println("Front Sensor:");
  BTSerial.print("Software Version: ");
  BTSerial.println(tofFront.getSoftwareVersion());
  BTSerial.print("Unique ID: ");
  BTSerial.println(tofFront.getUniqueID(), HEX);
  BTSerial.print("Model: ");
  BTSerial.println(tofFront.getSensorModel());

  // Initialize fourth sensor (back)
  digitalWrite(EN4, HIGH);  // Enable back sensor
  delay(50);                // Wait for the sensor to power up

  BTSerial.print("Initializing back TMF8801 sensor...");
  while(tofBack.begin() != 0) {
    BTSerial.println("failed.");
    delay(1000);
  }
  BTSerial.println("done.");

  // Set I2C address for fourth sensor
  tofBack.setI2CAddress(4);  // Set to address 3

  // Print Fourth sensor info
  BTSerial.println("Back Sensor:");
  BTSerial.print("Software Version: ");
  BTSerial.println(tofBack.getSoftwareVersion());
  BTSerial.print("Unique ID: ");
  BTSerial.println(tofBack.getUniqueID(), HEX);
  BTSerial.print("Model: ");
  BTSerial.println(tofBack.getSensorModel());

  // Set calibration data for both sensors
  tofLeft.setCalibrationData(caliDataBuf, sizeof(caliDataBuf));
  tofRight.setCalibrationData(caliDataBuf, sizeof(caliDataBuf));
  tofFront.setCalibrationData(caliDataBuf, sizeof(caliDataBuf));
  tofBack.setCalibrationData(caliDataBuf, sizeof(caliDataBuf));

  // Start measurements on both sensors
  tofLeft.startMeasurement(/*cailbMode =*/tofLeft.eModeCalib);
  tofRight.startMeasurement(/*cailbMode =*/tofRight.eModeCalib);
  tofFront.startMeasurement(/*cailbMode =*/tofFront.eModeCalib);
  tofBack.startMeasurement(/*cailbMode =*/tofBack.eModeCalib);

#ifdef ENABLE_BT_DEBUG
  BTSerial.println("[INFO] TOF sensors enabled");
#endif // ENABLE_BT_DEBUG
#endif // ENABLE_TOF_SENSORS

<<<<<<< HEAD
#ifdef ENABLE_LED
  FastLED.addLeds<LED_TYPE, RGB_PIN, COLOR_ORDER>(leds, NUM_LEDS);
  FastLED.setBrightness(BRIGHTNESS);  
#endif //ENABLE_LED


#ifdef ENABLE_SERVOS
  pinMode(SERVO_PIN1, OUTPUT);
  pinMode(SERVO_PIN2, OUTPUT);
  pinMode(SERVO_PIN3, OUTPUT);

  myServo1.attach(SERVO_PIN1, SERVO_OUT_LOW, SERVO_OUT_HIGH);
  myServo2.attach(SERVO_PIN2, SERVO_OUT_LOW, SERVO_OUT_HIGH);
  myServo3.attach(SERVO_PIN3, SERVO_OUT_LOW, SERVO_OUT_HIGH);
  myServo4.attach(SERVO_PIN4, SERVO_OUT_LOW, SERVO_OUT_HIGH);

  myServo1.write(DEFAULT_SERVO);
  myServo2.write(DEFAULT_SERVO);
  myServo3.write(DEFAULT_SERVO);
  myServo4.write(DEFAULT_SERVO);

#endif // ENABLE_SERVOS
=======
>>>>>>> 34275ec7

  state = WAITING_AGENT;
}

/**
 * Reads the battery sensor data. This function reads the battery sensor
 * data (voltage and current) and publishes it to the micro-ROS agent.
 */
// void read_battery() {
//   blink_led(1, 30);
//   // we did some testing to determine the below params, but
//   // it's possible they are not completely accurate
//   float voltage = (analogRead(VOLT_PIN) * 0.03437) + 0.68;
//   float current = (analogRead(CURRENT_PIN) * 0.122) - 11.95;

//   // publish the battery data
//   // battery_pub.publish(voltage, current);
// }

#ifdef ENABLE_IR_SENSOR
void read_ir_sensor() {
  IRvalueD = digitalRead(pinIRd);

  // A LOW reading means the sensor is triggered (aligned).
  if (IRvalueD == LOW) {
    digitalWrite(LED_PIN, HIGH); // Turn on LED to indicate alignment
    egg_msg.data = true;         // Set message to true (egg detected)
  } else {
    digitalWrite(LED_PIN, LOW);  // Turn off LED
    egg_msg.data = false;        // Set message to false (no egg)
  }

  // Publish the message to the "egg_detected" topic
  RCSOFTCHECK(rcl_publish(&egg_publisher, &egg_msg, NULL));

  #ifdef ENABLE_BT_DEBUG
    BTSerial.print("Egg detected: ");
    BTSerial.println(egg_msg.data ? "true" : "false");
  #endif
}
#endif // ENABLE_IR_SENSOR

#ifdef ENABLE_STEPPER_1
void stepper_callback(const void *msgin) {
  const geometry_msgs__msg__Twist *twist_msg = (const geometry_msgs__msg__Twist *)msgin;

  // Control disrection with angular.z
  if (twist_msg->angular.z > 0) {
    digitalWrite(STEPPER1_DIR_PIN, HIGH); // Clockwise
  } else {
    digitalWrite(STEPPER1_DIR_PIN, LOW); // Counter-clockwise
  }

  // Control speed with linear.x (absolute value)
  float speed = fabs(twist_msg->linear.x);
  if (speed > 0) {
    // Convert speed (rev/s) to delay in microseconds
    // 1 / (speed * STEPS_PER_REV) = seconds per step
    // * 1,000,000 = microseconds per step
    // / 2 because we have two delays per step (HIGH and LOW)
    int us_delay = (int)(1000000.0 / (speed * STEPS_PER_REV * 2.0));

    // Step the motor
    digitalWrite(STEPPER1_STEP_PIN, HIGH);
    delayMicroseconds(us_delay);
    digitalWrite(STEPPER1_STEP_PIN, LOW);
    delayMicroseconds(us_delay);
    
    // Update position
    float position_change = 1.0 / STEPS_PER_REV;
    if (twist_msg->angular.z < 0) {
        position_change *= -1;
    }
    motor_position += position_change;
  }
}
#endif

#ifdef ENABLE_STEPPER_2
void stepper2_callback(const void *msgin) {
  const geometry_msgs__msg__Twist *twist_msg = (const geometry_msgs__msg__Twist *)msgin;

  // Control direction with angular.z
  if (twist_msg->angular.z > 0) {
    digitalWrite(STEPPER2_DIR_PIN, HIGH); // Clockwise
  } else {
    digitalWrite(STEPPER2_DIR_PIN, LOW); // Counter-clockwise
  }

  // Control speed with linear.x (absolute value)
  float speed = fabs(twist_msg->linear.x);
  if (speed > 0) {
    // Convert speed (rev/s) to delay in microseconds
    // 1 / (speed * STEPS_PER_REV) = seconds per step
    // * 1,000,000 = microseconds per step
    // / 2 because we have two delays per step (HIGH and LOW)
    int us_delay = (int)(1000000.0 / (speed * STEPS_PER_REV * 2.0));

    // Step the motor
    digitalWrite(STEPPER2_STEP_PIN, HIGH);
    delayMicroseconds(us_delay);
    digitalWrite(STEPPER2_STEP_PIN, LOW);
    delayMicroseconds(us_delay);
    
    // Update position
    float position_change = 1.0 / STEPS_PER_REV;
    if (twist_msg->angular.z < 0) {
        position_change *= -1;
    }
    motor_position += position_change;
  }
}
#endif

#ifdef ENABLE_HBRIDGE
void hbridge_callback(const void *msgin) {
  const std_msgs__msg__Bool *msg = (const std_msgs__msg__Bool *)msgin;
  if (msg->data) {
    digitalWrite(HBRIDGE_IN1, HIGH);
    digitalWrite(HBRIDGE_IN2, LOW);
  } else {
    digitalWrite(HBRIDGE_IN1, LOW);
    digitalWrite(HBRIDGE_IN2, LOW);
  }
}
#endif

#ifdef ENABLE_TOF_SENSORS
  void read_tof_sensor() {
  // blink_led(4, 250);
    // Update the sensors as fast as they're available
    if (tofLeft.isDataReady()) {
      left_distance = tofLeft.getDistance_mm();
    }

    if (tofRight.isDataReady()) {
      right_distance = tofRight.getDistance_mm();
    }

    if (tofFront.isDataReady()) {
      front_distance = tofFront.getDistance_mm();
    }

    if (tofBack.isDataReady()) {
      back_distance = tofBack.getDistance_mm();
    }

    // publish the TOF sensor data [ADD back_distance WHEN able to power all 4 sensors]
    tof_pub.publish(left_distance, right_distance, front_distance, back_distance);
  }
#endif // ENABLE_TOF_SENSORS

/**
 * This function is the main loop for the micro-ROS node. It manages the
 * connection and disconnection of the micro-ROS agent, actuator positions,
 * and sensor data collection.
 */
void loop() {

  // fail safe for agent disconnect
  if (millis() - last_received > 5000) {

#ifdef ENABLE_ACTUATORS
    // TODO: Add actuator stop code here
#endif // ENABLE_ACTUATORS

#ifdef ENABLE_HBRIDGE
  digitalWrite(HBRIDGE_IN3, LOW);
  digitalWrite(HBRIDGE_IN4, LOW);
#endif // ENABLE_HBRIDGE

#ifdef ENABLE_BT_DEBUG
    // BTSerial.println("[INFO] No command received in timeout, stopping actuators");
#endif // ENABLE_BT_DEBUG
  }

  // state machine to manage connecting and disconnecting the micro-ROS agent
  switch (state) {
  case WAITING_AGENT:
    EXECUTE_EVERY_N_MS(500, state = (RMW_RET_OK == rmw_uros_ping_agent(100, 1)) ? AGENT_AVAILABLE : WAITING_AGENT;);
    break;

  case AGENT_AVAILABLE:
    state = (true == create_entities()) ? AGENT_CONNECTED : WAITING_AGENT;
    if (state == WAITING_AGENT) {
      destroy_entities();
    };
    break;

//loop that runs when microros agent is connected
  case AGENT_CONNECTED:
    if (RMW_RET_OK != rmw_uros_ping_agent(100, 1)) {
      state = AGENT_DISCONNECTED;
    }
    else {
      //////////////////////////////////////////////////////////
      // EXECUTES WHEN THE AGENT IS CONNECTED
      //////////////////////////////////////////////////////////

// #ifdef ENABLE_BATTERY
//       EXECUTE_EVERY_N_MS(BATTERY_MS, read_battery());
// #endif // ENABLE_BATTERY

#ifdef ENABLE_IR_SENSOR
      // Read the IR sensor data at the specified interval
      EXECUTE_EVERY_N_MS(IR_MS, read_ir_sensor());
#endif // ENABLE_IR_SENSOR

#ifdef ENABLE_STEPPER_1
    // Publish stepper position every 100 ms
    EXECUTE_EVERY_N_MS(100, {
        position_msg.data = motor_position;
        RCSOFTCHECK(rcl_publish(&stepper_publisher, &position_msg, NULL));
    });
#endif

<<<<<<< HEAD
// #ifdef ENABLE_EGGDETECT
//     EXECUTE_EVERY_N_MS(100, {
//           egg_msg.data = true;
=======
#ifdef ENABLE_STEPPER_2
    // Publish stepper position every 100 ms
    EXECUTE_EVERY_N_MS(100, {
        position_msg.data = motor_position;
        RCSOFTCHECK(rcl_publish(&stepper_publisher, &position_msg, NULL));
    });
#endif

#ifdef ENABLE_HBRIDGE
      // Continuously spin the second H-bridge motor slowly
      digitalWrite(HBRIDGE_IN3, HIGH);
      digitalWrite(HBRIDGE_IN4, LOW);
#endif // ENABLE_HBRIDGE


// #ifdef ENABLE_EGGDETECT
//     EXECUTE_EVERY_N_MS(100, {
//           // egg_msg.data = true;
>>>>>>> 34275ec7
//           RCSOFTCHECK(rcl_publish(&eggdetect_pub, &egg_msg, NULL));
//       });
// #endif //ENABLE_EGGDETECT

#ifdef ENABLE_TOF_SENSORS
      EXECUTE_EVERY_N_MS(TOF_MS, read_tof_sensor());
#endif // ENABLE_TOF_SENSORS


      // line to process ROS messages
      rclc_executor_spin_some(&executor, RCL_MS_TO_NS(10));


      //////////////////////////////////////////////////////////
    }
    break;

  case AGENT_DISCONNECTED:
    destroy_entities();
    state = WAITING_AGENT;
    break;

  default:
    break;
  }
}
<|MERGE_RESOLUTION|>--- conflicted
+++ resolved
@@ -28,20 +28,6 @@
 #include <Servo.h>
 #include <geometry_msgs/msg/twist.h>
 #include <std_msgs/msg/float32.h>
-<<<<<<< HEAD
-#include <std_msgs/msg/int8.h>
-#include <FastLED.h>
-#include <Servo.h>
-#include "agrobot_interfaces/msg/servo_command.h"
-#include "std_msgs/msg/bool.h"
-#include <stdbool.h>
-// #include <frost_interfaces/msg/u_command.h>
-
-#define ENABLE_ACTUATORS
-#define ENABLE_TOF_SENSORS
-#define ENABLE_LED
-#define ENABLE_BATTERY
-=======
 #include <std_msgs/msg/bool.h>
 #include <std_msgs/msg/int8.h>
 #include <FastLED.h>
@@ -54,7 +40,6 @@
 #define ENABLE_TOF_SENSORS
 // #define ENABLE_BATTERY
 #define ENABLE_LED
->>>>>>> 34275ec7
 #define ENABLE_BT_DEBUG
 #define ENABLE_STEPPER_1
 #define ENABLE_STEPPER_2
@@ -66,24 +51,10 @@
 #define ENABLE_IR_SENSOR
 // #define ENABLE_DCMOTOR
 
-<<<<<<< HEAD
-#define ENABLE_HBRIDGE
-#define ENABLE_IR_SENSOR
-// #define ENABLE_SERVOS
-// #define ENABLE_LED_MATRIX
-
-#define ENABLE_STEPPER_1
-#define ENABLE_SERVOS
-#define ENABLE_CONVEYOR
-#define ENABLE_FEEDER
-#define ENABLE_EGGDETECT
-#define ENABLE_DCMOTOR
-=======
 
 // function set up, pins, and variables
 
 #define LED_PIN 13 // Built-in Teensy LED
->>>>>>> 34275ec7
 
 #ifdef ENABLE_FEEDER_POS
   #define pinFeederIR 7 // IR sensor pin
@@ -177,33 +148,6 @@
 
 
 
-#ifdef ENABLE_SERVOS
-  #define SERVO_PIN1 0
-  #define SERVO_PIN2 1
-  #define SERVO_PIN3 2
-  #define SERVO_PIN4 23
-  // default servo positions
-  #define DEFAULT_SERVO 90
-  // servo conversion values
-  #define SERVO_OUT_HIGH 2500
-  #define SERVO_OUT_LOW 500
-#endif // ENABLE_SERVOS
-
-
-#ifdef ENABLE_DCMOTOR
-  // #define DC_IN1 20
-  bool motor_is_on = false;
-  #define DC_IN3 33
-#endif // ENABLE_DCMOTOR
-
-
-#ifdef ENABLE_CONVEYOR
-  // TODO: Add motor driver capabilites here
-  const int conveyor_speed = 200;
-#endif //ENABLE_CONVEYOR
-
-
-
 #define EXECUTE_EVERY_N_MS(MS, X)                                             \
   do {                                                                        \
     static volatile int64_t init = -1;                                        \
@@ -224,16 +168,10 @@
 // #define VOLT_PIN 18
 // #define CURRENT_PIN 17
 #define LED_PIN 13 // Built-in Teensy LED
-#define RGB_PIN 22
-#define NUM_LEDS 64
-#define BRIGHTNESS  32
-#define LED_TYPE    WS2812B
-#define COLOR_ORDER GRB
 
 // sensor update rates
 #define BATTERY_MS 1000 // arbitrary
 #define TOF_MS 5     // arbitrary
-#define IR_MS 500    // Read the IR sensor every 500ms
 
 
 // time of last received command (used as a fail safe)
@@ -251,12 +189,9 @@
 
 // Subscriber and publisher set up 
 
-<<<<<<< HEAD
-=======
 // Egg detection publisher
 rcl_publisher_t egg_publisher;
 std_msgs__msg__Bool egg_msg;
->>>>>>> 34275ec7
 
 // Stepper motor ROS objects
 #ifdef ENABLE_STEPPER_1
@@ -268,8 +203,6 @@
   volatile float motor_position = 0.0; // In revolutions
 #endif
 
-<<<<<<< HEAD
-=======
 // #ifdef ENABLE_STEPPER_2
 //   rcl_subscription_t stepper_subscriber;
 //   rcl_publisher_t stepper_publisher;
@@ -284,7 +217,6 @@
   std_msgs__msg__Bool hbridge_msg;
 #endif
 
->>>>>>> 34275ec7
 // LED subscriber
 #ifdef ENABLE_LED
   rcl_subscription_t LED_sub;
@@ -320,19 +252,11 @@
   rcl_subscription_t feeder_sub;
 #endif // ENABLE_FEEDER
 
-<<<<<<< HEAD
-// Egg_detect publisher
-#ifdef ENABLE_EGGDETECT
-  rcl_publisher_t eggdetect_pub;
-  std_msgs__msg__Bool egg_msg;
-#endif // ENABLE_EGGDETECT
-=======
 // // Egg_detect publisher
 // #ifdef ENABLE_FEEDER_POS
 //   // rcl_publisher_t eggdetect_pub;
 //   // std_msgs__msg__Bool egg_msg;
 // #endif // ENABLE_FEEDER_POS
->>>>>>> 34275ec7
 
 
 // publisher objects
@@ -370,8 +294,6 @@
   void stepper_callback(const void *msgin);
 #endif
 
-<<<<<<< HEAD
-=======
 #ifdef ENABLE_STEPPER_2
   void stepper2_callback(const void *msgin);
 #endif
@@ -379,7 +301,6 @@
 #ifdef ENABLE_HBRIDGE
   void hbridge_callback(const void *msgin);
 #endif
->>>>>>> 34275ec7
 
 // Helper function to blink the LED a specific number of times
 void blink_led(int count, int duration_ms) {
@@ -506,27 +427,6 @@
 #endif // ENBLE_CONVEYOR
 
 #ifdef ENABLE_FEEDER
-<<<<<<< HEAD
-void feeder_sub_callback(const void *feeder_msgin) {
-  CRGB color;
-  last_received = millis();
-
-  const std_msgs__msg__Bool *feeder_msg =
-      (const std_msgs__msg__Bool*)feeder_msgin;
-  if (feeder_msg->data == true) {
-    color = CRGB::Green;
-  } 
-  else{
-    color = CRGB::Black;
-  }
-  fill_solid(leds, NUM_LEDS, color);
-  FastLED.show();
-  delay(100);  // update rate
-}
-#endif // ENBLE_CONVEYOR
-
-
-=======
 bool last_feeder_state = false;  // tracks previous state
 
 void move_30_degrees() {
@@ -561,7 +461,6 @@
 }
 
 #endif  // ENABLE_FEEDER
->>>>>>> 34275ec7
 
 void error_loop() {
   while (1) {
@@ -619,11 +518,7 @@
       &egg_publisher,
       &node,
       ROSIDL_GET_MSG_TYPE_SUPPORT(std_msgs, msg, Bool),
-<<<<<<< HEAD
-      "egg_detected")); // This is the topic name
-=======
       "egg_detect")); // This is the topic name
->>>>>>> 34275ec7
 #endif // ENABLE_IR_SENSOR
 
 #ifdef ENABLE_STEPPER_1
@@ -645,8 +540,6 @@
   RCCHECK(rclc_executor_add_subscription(&executor, &stepper_subscriber, &twist_msg, &stepper_callback, ON_NEW_DATA));
 #endif
 
-<<<<<<< HEAD
-=======
 #ifdef ENABLE_STEPPER_2
   // Initialize stepper publisher
   RCCHECK(rclc_publisher_init_default(
@@ -677,7 +570,6 @@
   // Add subscriber to the executor
   RCCHECK(rclc_executor_add_subscription(&executor, &hbridge_subscriber, &hbridge_msg, &hbridge_callback, ON_NEW_DATA));
 #endif
->>>>>>> 34275ec7
 #ifdef ENABLE_LED
   RCCHECK(rclc_subscription_init_default(
     &LED_sub,
@@ -720,16 +612,6 @@
   RCCHECK(rclc_executor_add_subscription(&executor, &feeder_sub, &feeder_msg, &feeder_sub_callback, ON_NEW_DATA));
 #endif //ENBLE_CONVEYOR
 
-<<<<<<< HEAD
-#ifdef ENABLE_EGGDETECT
-  RCCHECK(rclc_publisher_init_default(
-    &eggdetect_pub,
-    &node,
-    ROSIDL_GET_MSG_TYPE_SUPPORT(std_msgs, msg, Bool),
-    "/egg_detect"));
-
-#endif //ENABLE_EGGDETECT
-=======
 // #ifdef ENABLE_EGGDETECT
 //   RCCHECK(rclc_publisher_init_default(
 //     &eggdetect_pub,
@@ -738,7 +620,6 @@
 //     "/egg_detect"));
 
 // #endif //ENABLE_EGGDETECT
->>>>>>> 34275ec7
 
 #ifdef ENABLE_BT_DEBUG
   BTSerial.println("[INFO] Micro-ROS entities created successfully");
@@ -789,7 +670,6 @@
 
   // set up the indicator light
   pinMode(LED_PIN, OUTPUT);
-  pinMode(pinIRd, INPUT); // Set the IR sensor pin as an input
 
 #ifdef ENABLE_IR_SENSOR
   pinMode(pinIRd, INPUT); // Set the IR sensor pin as an input
@@ -818,12 +698,6 @@
   #endif
 #endif
 
-<<<<<<< HEAD
-#ifdef ENABLE_DCMOTOR
-  // pinMode(DC_IN1, OUTPUT);
-  pinMode(DC_IN3, OUTPUT);
-#endif // ENABLE_DCMOTOR
-=======
 #ifdef ENABLE_STEPPER_2
   // Configure stepper pins as outputs
   pinMode(STEPPER2_STEP_PIN, OUTPUT);
@@ -864,7 +738,6 @@
   myServo4.write(DEFAULT_SERVO);
 
 #endif // ENABLE_SERVOS
->>>>>>> 34275ec7
 
 #ifdef ENABLE_TOF_SENSORS // TODO: Add ifdefs for BTSerial below
   
@@ -996,31 +869,6 @@
 #endif // ENABLE_BT_DEBUG
 #endif // ENABLE_TOF_SENSORS
 
-<<<<<<< HEAD
-#ifdef ENABLE_LED
-  FastLED.addLeds<LED_TYPE, RGB_PIN, COLOR_ORDER>(leds, NUM_LEDS);
-  FastLED.setBrightness(BRIGHTNESS);  
-#endif //ENABLE_LED
-
-
-#ifdef ENABLE_SERVOS
-  pinMode(SERVO_PIN1, OUTPUT);
-  pinMode(SERVO_PIN2, OUTPUT);
-  pinMode(SERVO_PIN3, OUTPUT);
-
-  myServo1.attach(SERVO_PIN1, SERVO_OUT_LOW, SERVO_OUT_HIGH);
-  myServo2.attach(SERVO_PIN2, SERVO_OUT_LOW, SERVO_OUT_HIGH);
-  myServo3.attach(SERVO_PIN3, SERVO_OUT_LOW, SERVO_OUT_HIGH);
-  myServo4.attach(SERVO_PIN4, SERVO_OUT_LOW, SERVO_OUT_HIGH);
-
-  myServo1.write(DEFAULT_SERVO);
-  myServo2.write(DEFAULT_SERVO);
-  myServo3.write(DEFAULT_SERVO);
-  myServo4.write(DEFAULT_SERVO);
-
-#endif // ENABLE_SERVOS
-=======
->>>>>>> 34275ec7
 
   state = WAITING_AGENT;
 }
@@ -1237,11 +1085,6 @@
     });
 #endif
 
-<<<<<<< HEAD
-// #ifdef ENABLE_EGGDETECT
-//     EXECUTE_EVERY_N_MS(100, {
-//           egg_msg.data = true;
-=======
 #ifdef ENABLE_STEPPER_2
     // Publish stepper position every 100 ms
     EXECUTE_EVERY_N_MS(100, {
@@ -1260,7 +1103,6 @@
 // #ifdef ENABLE_EGGDETECT
 //     EXECUTE_EVERY_N_MS(100, {
 //           // egg_msg.data = true;
->>>>>>> 34275ec7
 //           RCSOFTCHECK(rcl_publish(&eggdetect_pub, &egg_msg, NULL));
 //       });
 // #endif //ENABLE_EGGDETECT
